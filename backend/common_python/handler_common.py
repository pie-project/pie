"""TODO: Add module docstring."""

from __future__ import annotations

import time
from contextlib import contextmanager, nullcontext

import numpy as np
import torch

import message

# Safe import of adapter functionality
from adapter_import_utils import ensure_adapter_available

<<<<<<< HEAD
from config.common import ModelInfo
=======
from debug_utils import is_tensor_debug_enabled, checkpoint_validation
>>>>>>> 4f15f5f1


class Handler:
    """TODO: Add class docstring."""

    max_num_kv_pages: int
    max_num_embeds: int
    max_num_adapters: int
    max_adapter_rank: int

    def __init__(
        self,
        config: dict,
        ops,  # Backend operations (FlashInferOps, MetalOps, etc.)
    ):
        """TODO: Add method docstring."""
        self.adapters = {}
        self.ops = ops  # backend operations

        # Put imports here to avoid circular import
        # pylint: disable=import-outside-toplevel
        from model_loader import load_model, load_model_info
        from model_factory import create_model_and_fusion_map

        self.model_info = load_model_info(config)
        self.kv_page_size = config["kv_page_size"]
        self.max_dist_size = config["max_dist_size"]
        self.max_num_embeds = config["max_num_embeds"]
        self.max_batch_tokens = config["max_batch_tokens"]
        self.max_num_adapters = config["max_num_adapters"]
        self.max_adapter_rank = config["max_adapter_rank"]
        self.dtype = getattr(torch, config["dtype"])
        self.device = config["device"]
        self.logits_dtype = getattr(torch, config["dtype"])

        # If `gpu_mem_headroom` is set by the user, then we will cap the KV
        # cache size so that there is some percentage of GPU memory left over
        # after loading the model and allocating the KV cache.
        if "gpu_mem_headroom" in config:
            adaptive_kv_cache_size = True
        else:
            adaptive_kv_cache_size = False

        # If the KV cache size is fixed, then we allocate the KV cache,
        # which are big contiguous tensors, before loading the model,
        # since during model loading, many temporary tensors are created,
        # which may lead to fragmentation and out-of-memory errors if big
        # tensors are not allocated up front.
        if not adaptive_kv_cache_size:
            self.max_num_kv_pages = config["max_num_kv_pages"]
            self.kv_cache_at_layer = [
                torch.zeros(
                    (
                        self.max_num_kv_pages,
                        2,
                        self.kv_page_size,
                        self.model_info.architecture.num_key_value_heads,
                        self.model_info.architecture.head_size,
                    ),
                    dtype=self.dtype,
                    device=self.device,
                )
                for _ in range(self.model_info.architecture.num_layers)
            ]

        self.embeds = torch.empty(
            (self.max_num_embeds, self.model_info.architecture.hidden_size),
            device=self.device,
            dtype=self.dtype,
        )

        self.adapter_at_layer = [
            (
                torch.zeros(
                    (
                        self.max_num_adapters,
                        self.max_adapter_rank * 3,
                        self.model_info.architecture.hidden_size,
                    ),
                    dtype=self.dtype,
                    device=self.device,
                ),
                torch.zeros(
                    (
                        self.max_num_adapters,
                        self.model_info.architecture.head_size
                        * (
                            self.model_info.architecture.num_query_heads
                            + self.model_info.architecture.num_key_value_heads * 2
                        ),
                        self.max_adapter_rank,
                    ),
                    dtype=self.dtype,
                    device=self.device,
                ),
            )
            for _ in range(self.model_info.architecture.num_layers)
        ]

        self.lm = load_model(
            config,
            self.model_info,
            create_model_and_fusion_map,
        )

        # If `gpu_mem_headroom` is set by the user, then we have to allocate the KV
        # cache at the end and dynamically calculate the number of KV pages based on
        # the available GPU memory.
        if adaptive_kv_cache_size:
            # Calculate the available GPU memory for the KV cache after accounting for
            # the reserved GPU memory specified through `gpu_mem_headroom`.
            free_gpu_mem_bytes, total_gpu_mem_bytes = torch.cuda.mem_get_info(
                self.device
            )
            used_gpu_mem_bytes = total_gpu_mem_bytes - free_gpu_mem_bytes
            reserved_gpu_mem_percentage = config["gpu_mem_headroom"]
            useable_gpu_mem_bytes = total_gpu_mem_bytes * (
                1 - (reserved_gpu_mem_percentage / 100)
            )
            available_kv_cache_bytes = useable_gpu_mem_bytes - used_gpu_mem_bytes

            if available_kv_cache_bytes <= 0:
                raise ValueError(
                    "Not enough GPU memory available to allocate the KV cache. "
                    "Please decrease 'gpu_mem_headroom'."
                )

            # Calculate the number of KV pages based on the available GPU memory.
            self.max_num_kv_pages = int(
                available_kv_cache_bytes
                / (
                    self.kv_page_size
                    * 2
                    * self.model_info.architecture.num_key_value_heads
                    * self.model_info.architecture.head_size
                    * self.model_info.architecture.num_layers
                    * self.dtype.itemsize
                )
            )

            # If the user also specified "max_num_kv_pages", then we will use the
            # smaller of the two values.
            if "max_num_kv_pages" in config:
                if self.max_num_kv_pages > config["max_num_kv_pages"]:
                    self.max_num_kv_pages = config["max_num_kv_pages"]
                elif self.max_num_kv_pages < config["max_num_kv_pages"]:
                    print(
                        f"'max_num_kv_pages' is reduced to {self.max_num_kv_pages} "
                        "to respect 'gpu_mem_headroom'."
                    )

            self.kv_cache_at_layer = [
                torch.zeros(
                    (
                        self.max_num_kv_pages,
                        2,
                        self.kv_page_size,
                        self.model_info.architecture.num_key_value_heads,
                        self.model_info.architecture.head_size,
                    ),
                    dtype=self.dtype,
                    device=self.device,
                )
                for _ in range(self.model_info.architecture.num_layers)
            ]

        self.inter_fill_time = time.time()

    def handshake(
        self, reqs: list[message.HandshakeRequest]
    ) -> list[message.HandshakeResponse]:
        """Handle handshake requests."""
        resps = []
        for _ in reqs:
            # Request details not currently used

            resp = message.HandshakeResponse(
                version=self.model_info.version,
                model_name=self.model_info.name,
                model_traits=["todo"],
                model_description=self.model_info.description,
                prompt_template=self.model_info.template_content,
                prompt_template_type=self.model_info.template_type,
                prompt_stop_tokens=self.model_info.stop_tokens,
                kv_page_size=self.kv_page_size,
                max_batch_tokens=self.max_batch_tokens,
                resources={
                    0: self.max_num_kv_pages,
                    1: self.max_num_embeds,
                    2: self.max_num_adapters,
                },
                tokenizer_num_vocab=self.model_info.tokenizer.num_vocab,
                tokenizer_merge_table=self.model_info.tokenizer.merge_table,
                tokenizer_special_tokens=self.model_info.tokenizer.special_tokens,
                tokenizer_split_regex=self.model_info.tokenizer.split_regex,
                tokenizer_escape_non_printable=self.model_info.tokenizer.escape_non_printable,
            )
            resps.append(resp)
        return resps

    def query(self, reqs: list[message.QueryRequest]) -> list[message.QueryResponse]:
        """Handle query requests."""
        resps = []
        for req in reqs:
            value = "unknown query"
            match req.query:
                case "ping":
                    value = "pong"
            resp = message.QueryResponse(value=value)
            resps.append(resp)
        return resps

    def embed_image(self, reqs: list[message.EmbedImageRequest]):
        """
        Embeds images into the specified embed pointers.
        """
        for req in reqs:
            if len(req.embed_ptrs) > self.max_num_embeds:
                raise ValueError(
                    f"Number of embed pointers {len(req.embed_ptrs)} exceeds "
                    f"maximum {self.max_num_embeds}."
                )

            image_tensor = self.ops.decode_image(
                req.image_blob, dtype=self.dtype, device=self.device
            )
            image_embed = self.lm.model.embed_image(image_tensor)

            for i, ptr in enumerate(req.embed_ptrs):
                if ptr < 0 or ptr >= self.max_num_embeds:
                    raise ValueError(
                        f"Embed pointer {ptr} out of range [0, {self.max_num_embeds})."
                    )
                self.embeds[ptr].copy_(image_embed[i], non_blocking=True)

    @torch.inference_mode()
    def initialize_adapter(self, reqs: list[message.InitializeAdapterRequest]):
        """Initialize adapter functionality."""
        # cfg = self.lm.config  # Available if needed

        for _ in reqs:
            pass  # Request details not currently used

    @torch.inference_mode()
    def update_adapter(self, reqs: list[message.UpdateAdapterRequest]):
        """Update adapter functionality."""
        for req in reqs:
            if req.adapter_ptr in self.adapters:
                pass

    @torch.inference_mode()
    def forward_pass(self, reqs: list[message.ForwardPassRequest]):
        """
        Processes a batch of forward pass requests through the language model.
        """
        # Sort requests by adapter to optimize the adapter subpass.
        reqs = sorted(reqs, key=lambda o: (o.adapter is None, o.adapter))

        # 1. Consolidate and process all requests into a single batch.
        batch = ForwardPassBatch(self)
        for req in reqs:
            batch.add_request(req)

        # 2. Finalize the batch to get model inputs as tensors.
        model_inputs = batch.finalize()

        # 3. Run the forward pass through the model.
        with _device_context(self.device):
            output_embeds = self.lm.model.forward(
                kv_cache_at_layer=self.kv_cache_at_layer, **model_inputs
            )

            # 4. Package the model outputs into response messages.
            responses = batch.package_responses(output_embeds)

        return responses

    def heartbeat(
        self, reqs: list[message.HeartbeatRequest]
    ) -> list[message.HeartbeatResponse]:
        """Handle heartbeat requests to keep the connection alive."""
        resps = []
        for _ in reqs:
            resps.append(message.HeartbeatResponse())
        return resps

    def upload_handler(self, reqs: list[message.UploadAdapterRequest]):
        """Handle adapter upload requests."""
        _ = reqs  # Parameter not currently used
        raise NotImplementedError("upload_handler not yet implemented")

    def download_handler(
        self, reqs: list[message.DownloadAdapterRequest]
    ) -> list[message.DownloadAdapterResponse]:
        """Handle adapter download requests."""
        _ = reqs  # Parameter not currently used
        raise NotImplementedError("download_handler not yet implemented")


@contextmanager
def _device_context(device: str):
    """Context manager that activates the appropriate device when possible."""
    if not device:
        yield
        return

    if device.startswith("cuda") and torch.cuda.is_available():
        with torch.cuda.device(device):
            yield
        return

    # For CPU/MPS/Metal we rely on tensors already being on the target device.
    with nullcontext():
        yield


def _decode_brle(brle_buffer: list[int]) -> np.ndarray:
    """
    Decodes a Binary Run-Length Encoded buffer into a boolean numpy array.
    The format assumes alternating runs of False and True, starting with False.
    """
    if not brle_buffer:
        return np.array([], dtype=bool)

    total_size = sum(brle_buffer)
    if total_size == 0:
        return np.array([], dtype=bool)

    decoded_array = np.empty(total_size, dtype=bool)
    current_pos = 0
    value = True  # In attention masking, True means attend.
    for run_len in brle_buffer:
        if run_len > 0:
            decoded_array[current_pos : current_pos + run_len] = value
        current_pos += run_len
        value = not value  # Flip value for the next run
    return decoded_array


class ForwardPassBatch:
    """Consolidates and processes a batch of forward pass requests."""

    # Static constant for the maximum top_k value for distributions.
    TOP_K_MAX_BOUND = 1024

    def __init__(self, handler: Handler):
        """Initializes the batch processor."""
        self._handler = handler
        self.logits_dtype = getattr(handler, "logits_dtype", handler.dtype)
        self._original_reqs: list[message.ForwardPassRequest] = []

        # Inputs for the model
        self.adapter_indices: list[int] = []
        self.seeds: list[int] = []
        self.kv_page_indices: list[int] = []
        self.kv_page_indptr: list[int] = [0]
        self.kv_last_page_lengths: list[int] = []
        self.qo_indptr: list[int] = [0]
        self.attention_masks: list[np.ndarray] = []
        self.batch_token_ids: list[int] = []
        self.batch_position_ids: list[int] = []

        # Tracking state
        self.total_tokens_in_batch: int = 0
        self.single_token_inference_mode: bool = True
        self.adapter_subpass_needed: bool = False

        # Output mapping for all logit-based operations (dists and sampling)
        self.indices_for_logits: list[int] = []
        self.indices_for_embed_storage: list[int] = []
        self.embed_storage_pointers: list[int] = []

        # Sampler type and consolidated parameters
        self.sampler_type: list[int] = []
        self.sampler_params: list[dict] = []

    def add_request(self, req: message.ForwardPassRequest):
        """Processes and adds a single request to the batch."""
        self._original_reqs.append(req)

        # Handle adapter information
        if req.adapter is not None and req.adapter in self._handler.adapters:
            seed = req.adapter_seed if req.adapter_seed is not None else 0
            self.seeds.extend([seed] * len(req.input_tokens))
            self.adapter_indices.append(req.adapter)
            self.adapter_subpass_needed = True

        # Handle KV cache pages
        kv_page_ptrs = req.kv_page_ptrs or []
        self.kv_page_indices.extend(kv_page_ptrs)
        self.kv_page_indptr.append(len(self.kv_page_indices))
        self.kv_last_page_lengths.append(req.kv_page_last_len or 0)

        # Handle output mappings for embeddings that need to be stored
        output_embed_indices = req.output_embed_indices or []
        output_embed_ptrs = req.output_embed_ptrs or []
        if len(output_embed_indices) != len(output_embed_ptrs):
            raise ValueError(
                f"Mismatch between output_embed_indices length ({len(output_embed_indices)}) "
                f"and output_embed_ptrs length ({len(output_embed_ptrs)})"
            )
        for token_idx, storage_ptr in zip(output_embed_indices, output_embed_ptrs):
            self.indices_for_embed_storage.append(
                token_idx + self.total_tokens_in_batch
            )
            self.embed_storage_pointers.append(storage_ptr)

        # Handle output mappings for tokens requiring logits.
        output_token_indices = req.output_token_indices or []
        for token_idx in output_token_indices:
            self.indices_for_logits.append(token_idx + self.total_tokens_in_batch)

        # Extract sampler configurations.
        # sampler_idx=0 is for distributions, existing samplers are shifted by +1.
        output_token_samplers = req.output_token_samplers or []
        for sampler_config in output_token_samplers:
            params = {}
            sampler_idx = sampler_config["sampler"]
            self.sampler_type.append(sampler_idx)

            if sampler_idx == 0:
                params["top_k"] = min(
                    sampler_config.get("top_k", self._handler.max_dist_size),
                    self._handler.max_dist_size,
                )
            else:
                params["top_k"] = sampler_config.get("top_k", 0)
                params["top_p"] = sampler_config.get("top_p", 1.0)
                params["min_p"] = sampler_config.get("min_p", 0.0)

            params["temperature"] = sampler_config.get("temperature", 1.0)
            self.sampler_params.append(params)

        # Handle input tokens and positions
        self.batch_token_ids.extend(req.input_tokens)
        self.batch_position_ids.extend(req.input_token_positions)
        self.total_tokens_in_batch += len(req.input_tokens)
        self.qo_indptr.append(self.total_tokens_in_batch)

        if len(req.input_tokens) > 1:
            self.single_token_inference_mode = False

        attention_mask = self._generate_mask_for_request(req)
        self.attention_masks.append(attention_mask)

    def _generate_mask_for_request(self, req: message.ForwardPassRequest) -> np.ndarray:
        """Generates the custom attention mask for a single request."""
        if len(req.mask) != len(req.input_tokens):
            raise ValueError(
                f"Mismatch between number of masks ({len(req.mask)}) and "
                f"input tokens ({len(req.input_tokens)})."
            )

        kv_page_ptrs = req.kv_page_ptrs or []
        kv_page_last_len = req.kv_page_last_len or 0

        # Ensure we have at least one page for proper computation
        if len(kv_page_ptrs) >= 1:
            sequence_length = (
                self._handler.kv_page_size * (len(kv_page_ptrs) - 1) + kv_page_last_len
            )
        else:
            sequence_length = kv_page_last_len

        # Validate sequence_length is sufficient for input tokens
        input_token_count = len(req.input_tokens)
        if sequence_length < input_token_count:
            raise ValueError(
                f"Insufficient sequence length ({sequence_length}) for input tokens "
                f"({input_token_count}). Sequence length must be at least equal to "
                f"the number of input tokens."
            )

        context_length = sequence_length - input_token_count

        request_attention_mask = np.zeros(
            (len(req.input_tokens), sequence_length), dtype=np.bool_
        )
        for i, brle_buffer in enumerate(req.mask):
            decoded_mask = _decode_brle(brle_buffer)
            expected_len = context_length + i + 1
            if len(decoded_mask) != expected_len:
                raise ValueError(
                    f"Decoded mask for token {i} has length {len(decoded_mask)}, "
                    f"but expected {expected_len}"
                )
            request_attention_mask[i, :expected_len] = decoded_mask

        return request_attention_mask.flatten()

    def finalize(self) -> dict:
        """Finalizes batch preparation, creating tensors and the adapter subpass."""
        device = self._handler.device

        adapter_subpass = None
        if self.adapter_subpass_needed:
            adapter_subpass_class = ensure_adapter_available()
            seeds_tensor = torch.as_tensor(self.seeds, device=device, dtype=torch.long)
            adapter_subpass = adapter_subpass_class(
                adapter_at_layer=self._handler.adapter_at_layer,
                adapter_indices=self.adapter_indices,
                adapter_extras=self._handler.adapters,
                rand_seeds=seeds_tensor,
                qo_indptr=self.qo_indptr,
            )

        batched_attention_mask = (
            np.concatenate(self.attention_masks)
            if self.attention_masks
            else np.array([], dtype=np.bool_)
        )
        token_ids_tensor = torch.as_tensor(
            self.batch_token_ids, device=device, dtype=torch.int32
        )
        input_embeds = self._handler.lm.model.embed_tokens(token_ids_tensor)

        return {
            "input_embeds": input_embeds,
            "position_ids": torch.as_tensor(
                self.batch_position_ids, device=device, dtype=torch.int32
            ),
            "qo_indptr": torch.as_tensor(
                self.qo_indptr, device=device, dtype=torch.int32
            ),
            "kv_page_indices": torch.as_tensor(
                self.kv_page_indices, device=device, dtype=torch.int32
            ),
            "kv_page_indptr": torch.as_tensor(
                self.kv_page_indptr, device=device, dtype=torch.int32
            ),
            "kv_last_page_lens": torch.as_tensor(
                self.kv_last_page_lengths, device=device, dtype=torch.int32
            ),
            "custom_mask": torch.as_tensor(
                batched_attention_mask, device=device, dtype=torch.bool
            ),
            "single_token_inference_mode": self.single_token_inference_mode,
            "adapter_subpass": adapter_subpass,
        }

    def package_responses(
        self, output_embeds: torch.Tensor
    ) -> list[message.ForwardPassResponse]:
        """Packages the model outputs into responses for each original request."""
        # Handle storing specified embeddings
        if self.indices_for_embed_storage:
            embeddings_to_store = output_embeds[self.indices_for_embed_storage]
            for i, ptr in enumerate(self.embed_storage_pointers):
                self._handler.embeds[ptr].copy_(
                    embeddings_to_store[i], non_blocking=True
                )

        if not self.indices_for_logits:
            return [
                message.ForwardPassResponse(dists=[], tokens=[])
                for _ in self._original_reqs
            ]

        # Calculate logits for all required tokens (both dists and samples)
        logits_input = output_embeds[self.indices_for_logits]
        if logits_input.dtype != self.logits_dtype:
            logits_input = logits_input.to(self.logits_dtype)

        logits = self._handler.lm.lm_head(logits_input)

        # Promote logits to handler dtype for numerically stable softmax on Metal/MPS
        if logits.dtype != self.logits_dtype:
            logits = logits.to(dtype=self.logits_dtype)

        # Apply temperature scaling to all logits
        temperatures = torch.tensor(
            [p["temperature"] for p in self.sampler_params],
            device=self._handler.device,
            dtype=self.logits_dtype,
        ).unsqueeze(1)
        scaled_logits = logits / torch.clamp(temperatures, min=1e-6)

        # We compute probabilities for the entire batch of logit requests
        probs = torch.softmax(scaled_logits, dim=-1)

        if not torch.isfinite(probs).all():
            raise RuntimeError("Non-finite probabilities produced by LM head")

        # Group requests by sampler type for efficient batch processing
        sampler_groups = {}
        for i, sampler_idx in enumerate(self.sampler_type):
            if sampler_idx not in sampler_groups:
                sampler_groups[sampler_idx] = []
            sampler_groups[sampler_idx].append(i)

        num_logit_requests = len(self.indices_for_logits)
        # Initialize result containers. Using lists of Nones helps place results correctly.
        final_dists: list[tuple[list[int], list[float]] | None] = [
            None
        ] * num_logit_requests
        final_tokens_tensor = torch.empty(
            num_logit_requests, dtype=torch.long, device=self._handler.device
        )

        for sampler_idx, indices in sampler_groups.items():
            if not indices:
                continue

            indices_tensor = torch.tensor(
                indices, device=self._handler.device, dtype=torch.long
            )
            group_probs = probs.index_select(0, indices_tensor)

            # Handle distributions (sampler_idx=0)
            if sampler_idx == 0:
                group_top_k = [self.sampler_params[i]["top_k"] for i in indices]
                max_k = max(group_top_k) if group_top_k else 0
                if max_k > 0:
                    topk_vals, topk_inds = torch.topk(group_probs, k=max_k, sorted=True)
                    for i, original_idx in enumerate(indices):
                        k = self.sampler_params[original_idx]["top_k"]
                        ids = topk_inds[i, :k].tolist()
                        vals = topk_vals[i, :k].tolist()
                        final_dists[original_idx] = (ids, vals)

            # Handle sampling operations (sampler_idx > 0)
            else:
                sampled = None
                if sampler_idx == 1:  # Old 0: sampling_from_probs
                    sampled = self._handler.ops.sampling_from_probs(group_probs)
                elif sampler_idx == 2:  # Old 1: top_p_sampling_from_probs
                    top_p_vals = torch.tensor(
                        [self.sampler_params[i]["top_p"] for i in indices],
                        device=self._handler.device,
                        dtype=self._handler.dtype,
                    )
                    sampled = self._handler.ops.top_p_sampling_from_probs(
                        group_probs, top_p=top_p_vals
                    )
                elif sampler_idx == 3:  # Old 2: top_k_sampling_from_probs
                    top_k_vals = torch.tensor(
                        [self.sampler_params[i]["top_k"] for i in indices],
                        device=self._handler.device,
                        dtype=torch.long,
                    )
                    sampled = self._handler.ops.top_k_sampling_from_probs(
                        group_probs, top_k=top_k_vals
                    )
                elif sampler_idx == 4:  # Old 3: min_p_sampling_from_probs
                    min_p_vals = torch.tensor(
                        [self.sampler_params[i]["min_p"] for i in indices],
                        device=self._handler.device,
                        dtype=self._handler.dtype,
                    )
                    sampled = self._handler.ops.min_p_sampling_from_probs(
                        group_probs, min_p=min_p_vals
                    )
                elif sampler_idx == 5:  # Old 4: top_k_top_p_sampling_from_probs
                    top_k_vals = torch.tensor(
                        [self.sampler_params[i]["top_k"] for i in indices],
                        device=self._handler.device,
                        dtype=torch.long,
                    )
                    top_p_vals = torch.tensor(
                        [self.sampler_params[i]["top_p"] for i in indices],
                        device=self._handler.device,
                        dtype=self._handler.dtype,
                    )
                    sampled = self._handler.ops.top_k_top_p_sampling_from_probs(
                        group_probs, top_k=top_k_vals, top_p=top_p_vals
                    )
                else:
                    raise ValueError(f"Unknown sampler index: {sampler_idx}")

                # Place sampled tokens into the main tensor at their original batch positions
                # Ensure sampled tokens have the correct dtype (torch.long for token indices)
                if sampled.dtype != torch.long:
                    sampled = sampled.to(torch.long)
                final_tokens_tensor.scatter_(0, indices_tensor, sampled)

        # Distribute batched results back to individual responses
        responses = []
        cursor = 0
        for req in self._original_reqs:
            output_token_indices = req.output_token_indices or []
            num_outputs = len(output_token_indices)
            request_dists = []
            request_tokens = []

            # Iterate through the slice of results belonging to this request
            for i in range(cursor, cursor + num_outputs):
                if self.sampler_type[i] == 0:  # This was a distribution request
                    if final_dists[i] is not None:
                        request_dists.append(final_dists[i])
                else:  # This was a sampling request
                    request_tokens.append(final_tokens_tensor[i].item())

            responses.append(
                message.ForwardPassResponse(dists=request_dists, tokens=request_tokens)
            )
            cursor += num_outputs

        return responses<|MERGE_RESOLUTION|>--- conflicted
+++ resolved
@@ -12,13 +12,6 @@
 
 # Safe import of adapter functionality
 from adapter_import_utils import ensure_adapter_available
-
-<<<<<<< HEAD
-from config.common import ModelInfo
-=======
-from debug_utils import is_tensor_debug_enabled, checkpoint_validation
->>>>>>> 4f15f5f1
-
 
 class Handler:
     """TODO: Add class docstring."""
